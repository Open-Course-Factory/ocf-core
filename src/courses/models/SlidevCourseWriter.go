package models

import (
	"os"
	config "soli/formations/src/configuration"
	"strconv"
	"strings"
)

type SlidevCourseWriter struct {
	Course Course
}

func (scow *SlidevCourseWriter) SetFrontMatter() string {
	// var globalCourseInfo string

	layout := "layout: intro\n"
	author := "author: @@author_fullname@@\n"

	lineNumbers := "lineNumbers: false\n"
	download := "download: true\n"
	exportFilename := "exportFilename: slides-exported\n"
	routerMode := "routerMode: hash\n"
	highlighter := "highlighter: shiki\n"

	globalCourseInfo := layout + author + lineNumbers + download + exportFilename + routerMode + highlighter

	drawings := "drawings:\n"
	drawingsPresenter := "  presenterOnly: true\n"
	drawingPersistence := "  persist: true\n"
	drawingsOptions := drawings + drawingsPresenter + drawingPersistence

	theme := "theme: ./theme\nthemeConfig:\n"
	themeTitle := "  title: " + scow.Course.Title + "\n"
	themeFooterTitle := "  footerTitle: " + scow.Course.Title + "\n"
	themeVersion := "  version: @@version@@\n"
	themeAuthor := "  author: @@author_fullname@@\n"
	themeAuthorEmail := "  email: @@author_email@@\n"
	themeOptions := theme + themeTitle + themeFooterTitle + themeVersion + themeAuthor + themeAuthorEmail

	return "---\n" + globalCourseInfo + drawingsOptions + themeOptions + "---\n\n"
}

func (scow *SlidevCourseWriter) SetCoverPage() string {
	title := "# " + strings.ToUpper(scow.Course.Title) + "\n\n"
	subtitle := "## " + scow.Course.Subtitle + "\n\n"
	logo := "\n" + scow.Course.Logo + "\n"
	return title + subtitle + logo
}

func (scow *SlidevCourseWriter) SetIntro() string {
	// ToDo : take data from user
<<<<<<< HEAD
	author := "\n---\nlayout: twocols\nchapter: " + scow.Course.Title + "\nsrc: theme/authors/author_@@author@@.md\n---\n\n"
	schedule := scow.fillSchedule()
	prelude := "\n---\nlayout: cover\nchapter: " + scow.Course.Title + "\nsrc: theme/preludes/" + scow.Course.Prelude + "\n---\n\n"
=======
	author := "\n---\nlayout: twocols\nchapter: " + scow.Course.Chapters[0].Title + "\nsrc: theme/authors/author_@@author@@.md\n---\n\n"
	schedule := scow.fillSchedule()
	prelude := "\n---\nlayout: cover\nchapter: " + scow.Course.Chapters[0].Title + "\nsrc: theme/preludes/" + scow.Course.Prelude + "\n---\n\n"
>>>>>>> 141ac7d1
	return author + schedule + prelude
}

func (scow *SlidevCourseWriter) fillSchedule() string {
<<<<<<< HEAD
	// ---
	// layout: schedule
	// chapter: Golang, premiers pas
	// morning:
	//   - time: "9h00"
	//     todo: "Début du cours"
	//     description: "(Appel Pepal !)"
	//   - time: "10h30"
	//     todo: "Pause"
	//     description: "(15 minutes)"
	//   - time: "12h30"
	//     todo: "Pause déjeuner"
	//     description: "(1 heure)"
	// afternoon:
	//   - time: "15h15"
	//     todo: "Pause"
	//     description: "(15 minutes)"
	//   - time: "17h00"
	//     todo: "Fin du cours"
	//     description: ""
	// ---
	schedule := "---\nlayout: schedule\n"
	schedule = schedule + "chapter: " + scow.Course.Title + "\n"
	schedule = schedule + `
morning:
  - time: "9h00"
    todo: "Début du cours"
    description: "(Appel Pepal !)"
  - time: "10h30"
    todo: "Pause"
    description: "(15 minutes)"
  - time: "12h30"
    todo: "Pause déjeuner"
    description: "(1 heure)"
afternoon:
  - time: "15h15"
    todo: "Pause"
    description: "(15 minutes)"
  - time: "17h00"
    todo: "Fin du cours"
    description: ""
`
	schedule = schedule + "---"
=======
	schedule := "---\nlayout: schedule\n"
	schedule = schedule + "chapter: " + scow.Course.Chapters[0].Title + "\n"
	for _, line := range scow.Course.Schedule.FrontMatterContent {
		schedule = schedule + line + "\n"
	}
	schedule = schedule + "---\n"

>>>>>>> 141ac7d1
	return schedule
}

func (scow *SlidevCourseWriter) SetLearningObjectives() string {
	learningObjectives := ""
	if len(scow.Course.LearningObjectives) > 0 {
		learningObjectivesPathFile := config.COURSES_ROOT + "learning_objectives/" + scow.Course.LearningObjectives
		_, error := os.Stat(learningObjectivesPathFile)
		if !os.IsNotExist(error) {
			learningObjectives = "\n---\n\n@include(" + learningObjectivesPathFile + ")\n"
		}
	}
	return learningObjectives
}

func (scow *SlidevCourseWriter) SetTitlePage() string {
	title := "# " + strings.ToUpper(scow.Course.Title) + "\n\n"
	subtitle := "## " + scow.Course.Subtitle + "\n\n"
	logo := "\n" + scow.Course.Logo + "\n"
	return title + subtitle + logo
}

func (scow *SlidevCourseWriter) SetTitle() string {
	// Second title page with the Table Of Content of the chapter

	return ""
}

func (scow *SlidevCourseWriter) SetToc() string {
	var toc string

	frontMatter := "\n---\nlayout: maintoc\nchapter: " + scow.Course.Title + "\n---\n\n"

	toc += frontMatter + "# Thèmes abordés dans le cours\n\n"

	totalChapterNumber := len(scow.Course.Chapters)

	for _, chapter := range scow.Course.Chapters {
		toc += "- Chapitre **" + strconv.Itoa(chapter.Number) + "** : " + chapter.Title + "\n"
		toc += "  - " + chapter.Introduction + "\n"
		if !strings.Contains(scow.Course.Theme, "A4") {
			if totalChapterNumber > 9 && chapter.Number == 6 {
				toc += "- **...**"
				toc += frontMatter + "# Thèmes abordés dans le cours - Suite\n\n"
			}
		}

	}

	toc += "\n"
	return toc
}

func (scow *SlidevCourseWriter) SetContent() string {
	var chapters string

	for _, chapter := range scow.Course.Chapters {
		chapters += chapter.String() + "\n\n"
	}
	return chapters
}

func (scow *SlidevCourseWriter) SetConclusionPage() string {
	// We finish with a conclusion slide using each section conclusion
	var conclusion string
	frontMatter := "\n---\nlayout: cover\nchapter: Conclusion\n---\n\n"
	conclusion += frontMatter + "# Fin\n"
	conclusion += "\nMerci pour votre attention !\n\n"
	return conclusion
}

func (scow *SlidevCourseWriter) GetCourse() string {
	return scow.SetFrontMatter() + scow.SetTitlePage() + scow.SetIntro() + scow.SetLearningObjectives() + scow.SetTitle() + scow.SetToc() + scow.SetContent() + scow.SetConclusionPage()
}<|MERGE_RESOLUTION|>--- conflicted
+++ resolved
@@ -50,64 +50,14 @@
 
 func (scow *SlidevCourseWriter) SetIntro() string {
 	// ToDo : take data from user
-<<<<<<< HEAD
-	author := "\n---\nlayout: twocols\nchapter: " + scow.Course.Title + "\nsrc: theme/authors/author_@@author@@.md\n---\n\n"
-	schedule := scow.fillSchedule()
-	prelude := "\n---\nlayout: cover\nchapter: " + scow.Course.Title + "\nsrc: theme/preludes/" + scow.Course.Prelude + "\n---\n\n"
-=======
 	author := "\n---\nlayout: twocols\nchapter: " + scow.Course.Chapters[0].Title + "\nsrc: theme/authors/author_@@author@@.md\n---\n\n"
 	schedule := scow.fillSchedule()
 	prelude := "\n---\nlayout: cover\nchapter: " + scow.Course.Chapters[0].Title + "\nsrc: theme/preludes/" + scow.Course.Prelude + "\n---\n\n"
->>>>>>> 141ac7d1
 	return author + schedule + prelude
 }
 
 func (scow *SlidevCourseWriter) fillSchedule() string {
-<<<<<<< HEAD
-	// ---
-	// layout: schedule
-	// chapter: Golang, premiers pas
-	// morning:
-	//   - time: "9h00"
-	//     todo: "Début du cours"
-	//     description: "(Appel Pepal !)"
-	//   - time: "10h30"
-	//     todo: "Pause"
-	//     description: "(15 minutes)"
-	//   - time: "12h30"
-	//     todo: "Pause déjeuner"
-	//     description: "(1 heure)"
-	// afternoon:
-	//   - time: "15h15"
-	//     todo: "Pause"
-	//     description: "(15 minutes)"
-	//   - time: "17h00"
-	//     todo: "Fin du cours"
-	//     description: ""
-	// ---
-	schedule := "---\nlayout: schedule\n"
-	schedule = schedule + "chapter: " + scow.Course.Title + "\n"
-	schedule = schedule + `
-morning:
-  - time: "9h00"
-    todo: "Début du cours"
-    description: "(Appel Pepal !)"
-  - time: "10h30"
-    todo: "Pause"
-    description: "(15 minutes)"
-  - time: "12h30"
-    todo: "Pause déjeuner"
-    description: "(1 heure)"
-afternoon:
-  - time: "15h15"
-    todo: "Pause"
-    description: "(15 minutes)"
-  - time: "17h00"
-    todo: "Fin du cours"
-    description: ""
-`
-	schedule = schedule + "---"
-=======
+
 	schedule := "---\nlayout: schedule\n"
 	schedule = schedule + "chapter: " + scow.Course.Chapters[0].Title + "\n"
 	for _, line := range scow.Course.Schedule.FrontMatterContent {
@@ -115,7 +65,6 @@
 	}
 	schedule = schedule + "---\n"
 
->>>>>>> 141ac7d1
 	return schedule
 }
 
