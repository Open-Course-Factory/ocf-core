--- conflicted
+++ resolved
@@ -42,9 +42,6 @@
 func (s SectionRegistration) EntityInputDtoToEntityModel(input any) any {
 
 	var pageModels []*models.Page
-<<<<<<< HEAD
-	sectionInputDto := input.(dto.SectionInput)
-=======
 
 	sectionInputDto, ok := input.(dto.SectionInput)
 
@@ -53,7 +50,6 @@
 		sectionInputDto = *ptrSectionInputDto
 	}
 
->>>>>>> 141ac7d1
 	for _, pageInput := range sectionInputDto.Pages {
 		pageModel := PageRegistration{}.EntityInputDtoToEntityModel(pageInput)
 		res := pageModel.(*models.Page)
