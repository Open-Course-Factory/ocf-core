package registration

import (
	"reflect"
	"soli/formations/src/courses/dto"
	"soli/formations/src/courses/models"
	entityManagementInterfaces "soli/formations/src/entityManagement/interfaces"
)

type PageRegistration struct {
	entityManagementInterfaces.AbstractRegistrableInterface
}

func (s PageRegistration) EntityModelToEntityOutput(input any) (any, error) {
	if reflect.ValueOf(input).Kind() == reflect.Ptr {
		return pagePtrModelToPageOutputDto(input.(*models.Page))
	} else {
		return pageValueModelToPageOutputDto(input.(models.Page))
	}
}

func pagePtrModelToPageOutputDto(pageModel *models.Page) (*dto.PageOutput, error) {

	return &dto.PageOutput{
		ID:                 pageModel.ID.String(),
		Order:              pageModel.Order,
		ParentSectionTitle: "",
		Toc:                pageModel.Toc,
		Content:            pageModel.Content,
		Hide:               pageModel.Hide,
		CreatedAt:          pageModel.CreatedAt.String(),
		UpdatedAt:          pageModel.UpdatedAt.String(),
	}, nil
}

func pageValueModelToPageOutputDto(pageModel models.Page) (*dto.PageOutput, error) {

	return &dto.PageOutput{
		ID:                 pageModel.ID.String(),
		Order:              pageModel.Order,
		ParentSectionTitle: "",
		Toc:                pageModel.Toc,
		Content:            pageModel.Content,
		Hide:               pageModel.Hide,
		CreatedAt:          pageModel.CreatedAt.String(),
		UpdatedAt:          pageModel.UpdatedAt.String(),
	}, nil
}

func (s PageRegistration) EntityInputDtoToEntityModel(input any) any {

<<<<<<< HEAD
	pageInputDto := input.(*dto.PageInput)

	pageToReturn := &models.Page{
=======
	pageInputDto := input.(dto.PageInput)
	return &models.Page{
>>>>>>> a50d5b66
		Order:   pageInputDto.Order,
		Content: pageInputDto.Content,
	}

	pageToReturn.OwnerIDs = append(pageToReturn.OwnerIDs, pageInputDto.OwnerID)

	return pageToReturn
}

func (s PageRegistration) GetEntityRegistrationInput() entityManagementInterfaces.EntityRegistrationInput {
	return entityManagementInterfaces.EntityRegistrationInput{
		EntityInterface: models.Page{},
		EntityConverters: entityManagementInterfaces.EntityConverters{
			ModelToDto: s.EntityModelToEntityOutput,
			DtoToModel: s.EntityInputDtoToEntityModel,
			DtoToMap:   s.EntityDtoToMap,
		},
		EntityDtos: entityManagementInterfaces.EntityDtos{
			InputCreateDto: dto.PageInput{},
			OutputDto:      dto.PageOutput{},
			InputEditDto:   dto.EditPageInput{},
		},
	}
}<|MERGE_RESOLUTION|>--- conflicted
+++ resolved
@@ -49,14 +49,10 @@
 
 func (s PageRegistration) EntityInputDtoToEntityModel(input any) any {
 
-<<<<<<< HEAD
-	pageInputDto := input.(*dto.PageInput)
+	pageInputDto := input.(dto.PageInput)
 
 	pageToReturn := &models.Page{
-=======
-	pageInputDto := input.(dto.PageInput)
-	return &models.Page{
->>>>>>> a50d5b66
+
 		Order:   pageInputDto.Order,
 		Content: pageInputDto.Content,
 	}
