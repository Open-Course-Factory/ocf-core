# Base Golang Image
FROM golang:latest

# Setup working directory
WORKDIR /usr/src/ocf-core

<<<<<<< HEAD
# Install Git and NodeJS
RUN curl -sL https://deb.nodesource.com/setup_16.x | bash -
RUN apt-get install -y nodejs npm
=======
RUN apt-get update

# Install NodeJS
RUN apt-get install -y ca-certificates curl gnupg \
 && mkdir -p /etc/apt/keyrings \
 && curl -fsSL https://deb.nodesource.com/gpgkey/nodesource-repo.gpg.key | gpg --dearmor -o /etc/apt/keyrings/nodesource.gpg

RUN NODE_MAJOR=21 \
 && echo "deb [signed-by=/etc/apt/keyrings/nodesource.gpg] https://deb.nodesource.com/node_$NODE_MAJOR.x nodistro main" | tee /etc/apt/sources.list.d/nodesource.list

RUN apt-get update \
 && apt-get install nodejs -y
>>>>>>> bfa879af

# Install NPM dependencies
RUN npm install -g @marp-team/marp-core \
    && npm install -g markdown-it-include \
    && npm install -g markdown-it-container \
    && npm install -g markdown-it-attrs

# Copy source code to
COPY . /usr/src/ocf-core

# Install Go Library & Swagger
RUN cd /usr/src/ocf-core && go get golang.org/x/text/transform \
    && go get golang.org/x/text/unicode/norm \
    && go install github.com/swaggo/swag/cmd/swag@v1.8.12

<<<<<<< HEAD
# Copy source code to
COPY . /usr/src/osf-core
=======
RUN go mod tidy
>>>>>>> bfa879af

# Init Swagger
RUN cd /usr/src/ocf-core && swag init --parseDependency --parseInternal

RUN go mod tidy

# Export ports
EXPOSE 8000/tcp
EXPOSE 443/tcp
EXPOSE 80/tcp

# Launch the API
CMD ["go", "run", "/usr/src/ocf-core/main.go"]
<|MERGE_RESOLUTION|>--- conflicted
+++ resolved
@@ -4,11 +4,6 @@
 # Setup working directory
 WORKDIR /usr/src/ocf-core
 
-<<<<<<< HEAD
-# Install Git and NodeJS
-RUN curl -sL https://deb.nodesource.com/setup_16.x | bash -
-RUN apt-get install -y nodejs npm
-=======
 RUN apt-get update
 
 # Install NodeJS
@@ -21,7 +16,6 @@
 
 RUN apt-get update \
  && apt-get install nodejs -y
->>>>>>> bfa879af
 
 # Install NPM dependencies
 RUN npm install -g @marp-team/marp-core \
@@ -37,12 +31,7 @@
     && go get golang.org/x/text/unicode/norm \
     && go install github.com/swaggo/swag/cmd/swag@v1.8.12
 
-<<<<<<< HEAD
-# Copy source code to
-COPY . /usr/src/osf-core
-=======
 RUN go mod tidy
->>>>>>> bfa879af
 
 # Init Swagger
 RUN cd /usr/src/ocf-core && swag init --parseDependency --parseInternal
