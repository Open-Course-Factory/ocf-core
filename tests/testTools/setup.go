package test_tools

import (
	"fmt"
	"log"
	"path/filepath"
	"runtime"
	"soli/formations/src/auth/casdoor"
	"soli/formations/src/auth/dto"
	"soli/formations/src/auth/services"
	coursesDto "soli/formations/src/courses/dto"
	labsDto "soli/formations/src/labs/dto"
	"testing"

	"github.com/casdoor/casdoor-go-sdk/casdoorsdk"

	_ "embed"

	sqldb "soli/formations/src/db"

	authModels "soli/formations/src/auth/models"
	courseModels "soli/formations/src/courses/models"
	baseModels "soli/formations/src/entityManagement/models"
	labsModels "soli/formations/src/labs/models"

	authRegistration "soli/formations/src/auth/entityRegistration"
	coursesRegistration "soli/formations/src/courses/entityRegistration"
	ems "soli/formations/src/entityManagement/entityManagementService"
	labRegistration "soli/formations/src/labs/entityRegistration"

	genericServices "soli/formations/src/entityManagement/services"
)

var groups []casdoorsdk.Group
var roles []casdoorsdk.Role

func SetupTestDatabase() {

	sqldb.InitDBConnection("../.env.test")

	sqldb.DB.Where("1 = 1").Unscoped().Delete(&courseModels.Page{})
	sqldb.DB.Where("1 = 1").Unscoped().Delete(&courseModels.Section{})
	sqldb.DB.Where("1 = 1").Unscoped().Delete(&courseModels.Chapter{})
	sqldb.DB.Where("1 = 1").Unscoped().Delete(&courseModels.Course{})
	sqldb.DB.Where("1 = 1").Unscoped().Delete(&courseModels.Session{})

	sqldb.DB.Where("1 = 1").Unscoped().Delete(&authModels.Sshkey{})

	sqldb.DB.Where("1 = 1").Unscoped().Delete(&labsModels.Connection{})
	sqldb.DB.Where("1 = 1").Unscoped().Delete(&labsModels.Username{})
	sqldb.DB.Where("1 = 1").Unscoped().Delete(&labsModels.Machine{})

	sqldb.DB = sqldb.DB.Debug()
	sqldb.DB.AutoMigrate()
	sqldb.DB.AutoMigrate(&courseModels.Page{})
	sqldb.DB.AutoMigrate(&courseModels.Section{})
	sqldb.DB.AutoMigrate(&courseModels.Chapter{})
	sqldb.DB.AutoMigrate(&courseModels.Course{})
	sqldb.DB.AutoMigrate(&courseModels.Session{})

	sqldb.DB.AutoMigrate(&authModels.Sshkey{})

	sqldb.DB.AutoMigrate(&labsModels.Username{})
	sqldb.DB.AutoMigrate(&labsModels.Machine{})
	sqldb.DB.AutoMigrate(&labsModels.Connection{})

}

func SetupCasdoor() {
	_, b, _, _ := runtime.Caller(0)
	basePath := filepath.Dir(b) + "/../../"
	casdoor.InitCasdoorConnection("../.env.test")
	casdoor.InitCasdoorEnforcer(sqldb.DB, basePath)
}

func SetupGroups() {
<<<<<<< HEAD
	orgName := "sdv"
	groups = append(groups, casdoorsdk.Group{ParentId: orgName, Name: "classes", DisplayName: "Toutes les classes"})
=======
	groups = append(groups, casdoorsdk.Group{ParentId: casdoorsdk.CasdoorOrganization, Name: "classes", DisplayName: "Toutes les classes"})
>>>>>>> 141ac7d1
	groups = append(groups, casdoorsdk.Group{ParentId: "classes", Name: "do_m1", DisplayName: "Dev Ops M1"})
	groups = append(groups, casdoorsdk.Group{ParentId: "classes", Name: "do_m2", DisplayName: "Dev Ops M2"})
	groups = append(groups, casdoorsdk.Group{ParentId: "do_m1", Name: "do_m1-classeA", DisplayName: "Groupe A"})
	groups = append(groups, casdoorsdk.Group{ParentId: "do_m1", Name: "do_m1-classeB", DisplayName: "Groupe B"})
	groups = append(groups, casdoorsdk.Group{ParentId: "do_m2", Name: "do_m2-classeA", DisplayName: "Groupe A"})
	groups = append(groups, casdoorsdk.Group{ParentId: "do_m2", Name: "do_m2-classeB", DisplayName: "Groupe B"})

	for _, group := range groups {
		_, err := casdoorsdk.AddGroup(&group)
		if err != nil {
			fmt.Println(err.Error())
		}
	}

}

func SetupRoles() {
	orgName := casdoorsdk.CasdoorOrganization
	roleStudent := casdoorsdk.Role{Owner: orgName, Name: "student", DisplayName: "Etudiants", IsEnabled: true,
		Users: []string{orgName + "/1_st", orgName + "/2_st", orgName + "/3_st", orgName + "/4_st"}}
	roles = append(roles, roleStudent)

	roleSupervisor := casdoorsdk.Role{Owner: orgName, Name: "supervisor", DisplayName: "Responsables", IsEnabled: true,
		Users: []string{orgName + "/1_sup", orgName + "/2_sup"}}
	roles = append(roles, roleSupervisor)

	roleAdministrator := casdoorsdk.Role{Owner: orgName, Name: "administrator", DisplayName: "Administrateurs", IsEnabled: true,
		Users: []string{orgName + "/1_sup"}}
	roles = append(roles, roleAdministrator)

	for _, role := range roles {
		_, err := casdoorsdk.AddRole(&role)
		if err != nil {
			fmt.Println(err.Error())
		}
	}

	//MANDATORY LOAD POLICY
	ok0 := casdoor.Enforcer.LoadPolicy()
	fmt.Println(ok0)

	casdoor.Enforcer.AddPolicy(roleStudent.Name, "/api/v1/courses/*", "GET")
	casdoor.Enforcer.AddPolicy(roleStudent.Name, "/api/v1/usernames/", "(GET|POST)")
	casdoor.Enforcer.AddPolicy(roleAdministrator.Name, "/api/v1/*", "(GET|PATCH|POST|DELETE)")

}

func SetupUsers() {
	userService := services.NewUserService()
	_, err := userService.AddUser(dto.CreateUserInput{UserName: "1_st", DisplayName: "1 Student", Email: "1.student@test.com", Password: "test", FirstName: "Student", LastName: "1", DefaultRole: "student"})
	if err != nil {
		log.Fatal(err.Error())
	}
	_, err = userService.AddUser(dto.CreateUserInput{UserName: "2_st", DisplayName: "2 Student", Email: "2.student@test.com", Password: "test", FirstName: "Student", LastName: "2", DefaultRole: "student"})
	if err != nil {
		log.Fatal(err.Error())
	}
	_, err = userService.AddUser(dto.CreateUserInput{UserName: "3_st", DisplayName: "3 Student", Email: "3.student@test.com", Password: "test", FirstName: "Student", LastName: "3", DefaultRole: "student"})
	if err != nil {
		log.Fatal(err.Error())
	}
	_, err = userService.AddUser(dto.CreateUserInput{UserName: "4_st", DisplayName: "4 Student", Email: "4.student@test.com", Password: "test", FirstName: "Student", LastName: "4", DefaultRole: "student"})
	if err != nil {
		log.Fatal(err.Error())
	}

	_, err = userService.AddUser(dto.CreateUserInput{UserName: "1_sup", DisplayName: "1 Supervisor", Email: "1.supervisor@test.com", Password: "test", FirstName: "Supervisor", LastName: "1", DefaultRole: "administrator"})
	if err != nil {
		log.Fatal(err.Error())
	}
	_, err = userService.AddUser(dto.CreateUserInput{UserName: "2_sup", DisplayName: "2 Supervisor", Email: "2.supervisor@test.com", Password: "test", FirstName: "Supervisor", LastName: "2", DefaultRole: "administrator"})
	if err != nil {
		log.Fatal(err.Error())
	}
}

func DeleteAllObjects() {
	userService := services.NewUserService()

	casdoor.Enforcer.RemovePolicy("administrator")
	casdoor.Enforcer.RemovePolicy("student")
	casdoor.Enforcer.RemoveGroupingPolicy("*")

	users, _ := casdoorsdk.GetUsers()
	for _, user := range users {
		userService.DeleteUser(user.Id)
		casdoor.Enforcer.RemoveGroupingPolicy(user.Id)
	}

	roles, _ := casdoorsdk.GetRoles()
	for _, role := range roles {
		casdoorsdk.DeleteRole(role)
	}

	groups, _ := casdoorsdk.GetGroups()
	for i := len(groups) - 1; i >= 0; i-- {
		_, err := casdoorsdk.DeleteGroup(groups[i])
		if err != nil {
			fmt.Println(err.Error())
		}

	}

	models, _ := casdoorsdk.GetModels()
	for _, model := range models {
		casdoorsdk.DeleteModel(model)
	}

	gs := genericServices.NewGenericService(sqldb.DB)

	coursesPages, _ := gs.GetEntities(courseModels.Course{})
	coursesDtoArray, _ := gs.GetDtoArrayFromEntitiesPages(coursesPages, courseModels.Course{}, "Course")

	for _, courseDto := range coursesDtoArray {
		id := gs.ExtractUuidFromReflectEntity(courseDto)
		courseDto := courseDto.(*coursesDto.CourseOutput)
		courseToDelete := &courseModels.Course{
			BaseModel: baseModels.BaseModel{
				ID: id,
			},
			Name: courseDto.Name,
		}

		gs.DeleteEntity(id, courseToDelete, true)
	}

	usernamesPages, _ := gs.GetEntities(labsModels.Username{})
	usernamesDtoArray, _ := gs.GetDtoArrayFromEntitiesPages(usernamesPages, labsModels.Username{}, "Username")
	for _, usernameDto := range usernamesDtoArray {
		id := gs.ExtractUuidFromReflectEntity(usernameDto)
		usernameDto := usernameDto.(*labsDto.UsernameOutput)
		usernameToDelete := &labsModels.Username{
			BaseModel: baseModels.BaseModel{
				ID: id,
			},
			Username: usernameDto.Username,
		}

		gs.DeleteEntity(id, usernameToDelete, true)
	}

	machinesPages, _ := gs.GetEntities(labsModels.Machine{})
	machinesDtoArray, _ := gs.GetDtoArrayFromEntitiesPages(machinesPages, labsModels.Machine{}, "Machine")
	for _, machineDto := range machinesDtoArray {
		id := gs.ExtractUuidFromReflectEntity(machineDto)
		machineDto := machineDto.(*labsDto.MachineOutput)
		machineToDelete := &labsModels.Machine{
			BaseModel: baseModels.BaseModel{
				ID: id,
			},
			Name: machineDto.Name,
		}

		gs.DeleteEntity(id, machineToDelete, true)
	}

}

func SetupFunctionnalTests(tb testing.TB) func(tb testing.TB) {
	log.Println("setup test")

	SetupTestDatabase()
	SetupCasdoor()

	DeleteAllObjects()

	ems.GlobalEntityRegistrationService.RegisterEntity(coursesRegistration.SessionRegistration{})
	ems.GlobalEntityRegistrationService.RegisterEntity(coursesRegistration.PageRegistration{})
	ems.GlobalEntityRegistrationService.RegisterEntity(coursesRegistration.SectionRegistration{})
	ems.GlobalEntityRegistrationService.RegisterEntity(coursesRegistration.ChapterRegistration{})
	ems.GlobalEntityRegistrationService.RegisterEntity(coursesRegistration.CourseRegistration{})
	ems.GlobalEntityRegistrationService.RegisterEntity(authRegistration.SshkeyRegistration{})
	ems.GlobalEntityRegistrationService.RegisterEntity(labRegistration.UsernameRegistration{})
	ems.GlobalEntityRegistrationService.RegisterEntity(labRegistration.MachineRegistration{})

	SetupUsers()
	SetupGroups()
	SetupRoles()

	return func(tb testing.TB) {
		log.Println("teardown test")
		//DeleteAllObjects()
	}
}<|MERGE_RESOLUTION|>--- conflicted
+++ resolved
@@ -74,12 +74,8 @@
 }
 
 func SetupGroups() {
-<<<<<<< HEAD
-	orgName := "sdv"
-	groups = append(groups, casdoorsdk.Group{ParentId: orgName, Name: "classes", DisplayName: "Toutes les classes"})
-=======
+
 	groups = append(groups, casdoorsdk.Group{ParentId: casdoorsdk.CasdoorOrganization, Name: "classes", DisplayName: "Toutes les classes"})
->>>>>>> 141ac7d1
 	groups = append(groups, casdoorsdk.Group{ParentId: "classes", Name: "do_m1", DisplayName: "Dev Ops M1"})
 	groups = append(groups, casdoorsdk.Group{ParentId: "classes", Name: "do_m2", DisplayName: "Dev Ops M2"})
 	groups = append(groups, casdoorsdk.Group{ParentId: "do_m1", Name: "do_m1-classeA", DisplayName: "Groupe A"})
